--- conflicted
+++ resolved
@@ -18,8 +18,7 @@
 class GeminiConfig(LLMConfig):
     """Gemini Configuration"""
     
-<<<<<<< HEAD
-    model: str = "gemini-pro"
+    model: str = "gemini-2.5-pro"
     api_key: str = Field(default_factory=lambda: os.getenv('GEMINI_API_KEY', ''))
     
     @model_validator(mode='after')
@@ -31,10 +30,6 @@
                 "Please set the GEMINI_API_KEY environment variable with your Gemini API key."
             )
         return self
-=======
-    model: str = "gemini-2.5-pro"
-    api_key: str = ""
->>>>>>> 4ab17843
 
 
 @LLMFactory.register("gemini")
