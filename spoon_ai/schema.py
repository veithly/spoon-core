--- conflicted
+++ resolved
@@ -104,12 +104,8 @@
 class LLMResponse(BaseModel):
     """Unified LLM response model"""
     content: str
-<<<<<<< HEAD
     text: str = ""  # Original text response
-    tool_calls: List[Any] = Field(default_factory=list)
     image_paths: List[dict] = Field(default_factory=list)
-=======
     tool_calls: List[ToolCall] = Field(default_factory=list)
->>>>>>> 0a8d56f7
     finish_reason: Optional[str] = Field(default=None)
     native_finish_reason: Optional[str] = Field(default=None)