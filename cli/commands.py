import asyncio
import datetime
import json
import logging
import os
import shlex
import sys
import traceback
from pathlib import Path
from typing import Callable, Dict, List, Any

from prompt_toolkit import PromptSession, print_formatted_text
from prompt_toolkit.completion import WordCompleter
from prompt_toolkit.formatted_text import HTML as PromptHTML
from prompt_toolkit.history import FileHistory
from prompt_toolkit.styles import Style

from spoon_ai.agents import SpoonReactAI, SpoonReactMCP
from spoon_ai.retrieval.document_loader import DocumentLoader
from spoon_ai.schema import Message, Role
from spoon_ai.trade.aggregator import Aggregator
from spoon_ai.utils.config_manager import ConfigManager
from spoon_ai.tools.crypto_tools import get_crypto_tools, add_crypto_tools_to_manager, CryptoToolsConfig

# Create a log filter to filter out log messages containing specific keywords
class KeywordFilter(logging.Filter):
    def __init__(self, keywords):
        super().__init__()
        self.keywords = keywords

    def filter(self, record):
        # If the log message contains any keywords, don't display this message
        if record.getMessage():
            for keyword in self.keywords:
                if keyword.lower() in record.getMessage().lower():
                    return False
        return True

# Set up basic logging configuration
logging.basicConfig(level=logging.INFO, format='%(message)s')
logger = logging.getLogger("cli")

# Add keyword filter
keyword_filter = KeywordFilter([
    "telemetry",
    "anonymized",
    "n_results",
    "updating n_results",
    "number of requested results",
    "elements in index"
])
logger.addFilter(keyword_filter)

# Also apply filter to root logger
root_logger = logging.getLogger()
root_logger.addFilter(keyword_filter)

# Disable logs from third-party libraries by setting them to ERROR level or higher
logging.getLogger("openai").setLevel(logging.ERROR)
logging.getLogger("requests").setLevel(logging.ERROR)
logging.getLogger("urllib3").setLevel(logging.ERROR)
logging.getLogger("httpx").setLevel(logging.ERROR)
logging.getLogger("chromadb").setLevel(logging.ERROR)
logging.getLogger("chroma").setLevel(logging.ERROR)
logging.getLogger("langchain").setLevel(logging.ERROR)
logging.getLogger("anthropic").setLevel(logging.ERROR)
logging.getLogger("google").setLevel(logging.ERROR)
logging.getLogger("fastmcp").setLevel(logging.ERROR)
from spoon_ai.schema import AgentState
from spoon_ai.social_media.telegram import TelegramClient

# handler = logging.StreamHandler()
# handler.setFormatter(ColoredFormatter())
# logger.addHandler(handler)

DEBUG = False
def cli_debug_log(message):
    if DEBUG:
        logger.info(f"CLI DEBUG: {message}\n")

class SpoonCommand:
    name: str
    description: str
    handler: Callable
    aliases: List[str] = []
    def __init__(self, name: str, description: str, handler: Callable, aliases: List[str] = []):
        self.name = name
        self.description = description
        self.handler = handler
        self.aliases = aliases

class SpoonAICLI:
    def __init__(self):
        self.agents = {}
        self.current_agent = None
        self.config_dir = Path(__file__).resolve().parents[1]
        self.commands: Dict[str, SpoonCommand] = {}
        self.config_manager = ConfigManager()
        self.aggregator = Aggregator(rpc_url=os.getenv("RPC_URL"), chain_id=int(os.getenv("CHAIN_ID", 1)), scan_url=os.getenv("SCAN_URL", "https://etherscan.io"))
        self._should_exit = False
        self._init_commands()
        self._set_prompt_toolkit()


    def _init_commands(self):

        # Help Command
        self.add_command(SpoonCommand(
            name="help",
            description="Show help information",
            handler=self._help,
            aliases=["h", "?"]
        ))

        # Exit Command
        self.add_command(SpoonCommand(
            name="exit",
            description="Exit the CLI",
            handler=self._exit,
            aliases=["quit", "q"]
        ))

        # Load Agent Command
        self.add_command(SpoonCommand(
            name="load-agent",
            description="Load an agent by name",
            handler=self._handle_load_agent,
            aliases=["load"]
        ))

        # List Agents Command
        self.add_command(SpoonCommand(
            name="list-agents",
            description="List all available agents",
            handler=self._handle_list_agents,
            aliases=["agents"]
        ))

        # Config Command
        self.add_command(SpoonCommand(
            name="config",
            description="Configure settings like API keys",
            handler=self._handle_config,
            aliases=["cfg", "settings"]
        ))

        # Reload Config Command
        self.add_command(SpoonCommand(
            name="reload-config",
            description="Reload configuration for current agent",
            handler=self._handle_reload_config,
            aliases=["reload"]
        ))

        # Action Command
        self.add_command(SpoonCommand(
            name="action",
            description="Perform an action with the current agent",
            handler=self._handle_action,
            aliases=["a"]
        ))

        # Chat History Commands
        self.add_command(SpoonCommand(
            name="new-chat",
            description="Start a new chat (clear history)",
            handler=self._handle_new_chat,
            aliases=["new"]
        ))

        self.add_command(SpoonCommand(
            name="list-chats",
            description="List available chat histories",
            handler=self._handle_list_chats,
            aliases=["chats"]
        ))

        self.add_command(SpoonCommand(
            name="load-chat",
            description="Load a specific chat history",
            handler=self._handle_load_chat
        ))

        # Transfer Command
        self.add_command(SpoonCommand(
            name="transfer",
            description="Transfer tokens to an address",
            handler=self._handle_transfer,
            aliases=["send"]
        ))

        # Swap Command
        self.add_command(SpoonCommand(
            name="swap",
            description="Swap tokens using aggregator",
            handler=self._handle_swap
        ))

        # Token Info Commands
        self.add_command(SpoonCommand(
            name="token-info",
            description="Get token information by address",
            handler=self._handle_token_info_by_address,
            aliases=["token"]
        ))

        self.add_command(SpoonCommand(
            name="token-by-symbol",
            description="Get token information by symbol",
            handler=self._handle_token_info_by_symbol,
            aliases=["symbol"]
        ))

        # Load Documents Command
        self.add_command(SpoonCommand(
            name="load-docs",
            description="Load documents from a directory into the current agent",
            handler=self._handle_load_docs,
            aliases=["docs"]
        ))

        # Telegram Command
        self.add_command(SpoonCommand(
            name="telegram",
            description="Start the Telegram client",
            handler=self._handle_telegram_run,
            aliases=["tg"]
        ))

    def add_command(self, command: SpoonCommand):
        self.commands[command.name] = command

    def _help(self, input_list: List[str]):
        if len(input_list) <= 1:
            # show all available commands
            logger.info("Available commands:")
            for command in self.commands.values():
                logger.info(f"  {command.name}: {command.description}")
        else:
            # show help for a specific command
            command_name = input_list[1]
            if command_name in self.commands:
                logger.info(f"Help for {command_name}:")
                logger.info(self.commands[command_name].description)
            else:
                logger.error(f"Command {command_name} not found")

    def _get_prompt(self):
        agent_part = f"({self.current_agent.name})" if self.current_agent else "(no agent)"
        return f"Spoon AI {agent_part} > "

    def _handle_load_agent(self, input_list: List[str]):
    if not input_list:
        logger.error("Missing agent name. Usage: load-agent <agent_name>")
        return

    name = input_list[0]
    if name not in ["react", "spoon_react_mcp"]:
        logger.error(f"Invalid agent name: '{name}'. Use 'list-agents' to see available agents.")
        return

    self._load_agent(name)

    def _get_available_agents(self) -> Dict[str, Dict[str, Any]]:
        """Get available agents from configuration and built-in definitions"""
        # Built-in agent definitions
        builtin_agents = {
            "react": {
                "class": "SpoonReactAI",
                "aliases": ["spoon_react"],
                "description": "A smart AI agent for blockchain operations"
            },
            "spoon_react_mcp": {
                "class": "SpoonReactMCP",
                "aliases": [],
                "description": "SpoonReact agent with MCP protocol support"
            }
        }

        # Get agents from configuration file
        config_agents = self.config_manager.get("agents", {})

        # Merge built-in and config agents (config takes precedence)
        available_agents = {**builtin_agents, **config_agents}

        return available_agents

    def _load_agent(self, name: str):
        """Load agent by name using configuration-driven approach"""
        available_agents = self._get_available_agents()

        # Find agent by name or alias
        agent_config = None
        agent_key = None

        # Direct name match
        if name in available_agents:
            agent_config = available_agents[name]
            agent_key = name
        else:
            # Search by alias
            for key, config in available_agents.items():
                if name in config.get("aliases", []):
                    agent_config = config
                    agent_key = key
                    break

        if not agent_config:
            logger.error(f"Agent {name} not found")
            logger.info("Available agents:")
            for key, config in available_agents.items():
                aliases = config.get("aliases", [])
                alias_str = f" (aliases: {', '.join(aliases)})" if aliases else ""
                logger.info(f"  {key}{alias_str}: {config.get('description', 'No description')}")
            return

        # Load agent based on class name
        agent_class = agent_config.get("class")
        try:
            # Create agent instance with configuration
            agent_instance_config = agent_config.get("config", {})

            if agent_class == "SpoonReactAI":
                self.agents[name] = SpoonReactAI(**agent_instance_config)
            elif agent_class == "SpoonReactMCP":
                # For MCP agents, configure MCP servers and transports
                mcp_config = self._prepare_mcp_config(agent_config)
                logger.info(f"Creating MCP agent with config: {mcp_config}")

                # Create MCP agent with proper transport configuration
                if mcp_config.get("mcp_servers"):
                    # Create primary transport for the first enabled MCP server
                    mcp_transport = self._create_mcp_transport(mcp_config)
                    self.agents[name] = SpoonReactMCP(mcp_transport=mcp_transport, **agent_instance_config)

                    # Store MCP configuration for later use by the agent
                    self.agents[name]._mcp_config = mcp_config
                else:
                    # No MCP servers configured, use default
                    logger.warning(f"No MCP servers configured for agent {name}, using default transport")
                    self.agents[name] = SpoonReactMCP(**agent_instance_config)
            else:
                logger.error(f"Unknown agent class: {agent_class}")
                return

            self.current_agent = self.agents[name]

            # Configure tools for the agent
            self._configure_agent_tools(self.current_agent, agent_config)

            # Add crypto tools to the agent (default behavior)
            self._add_crypto_tools_to_agent(self.current_agent)

            logger.info(f"Loaded agent: {self.current_agent.name}")

        except Exception as e:
            logger.error(f"Failed to load agent {name}: {e}")
            logger.debug(f"Agent loading error details: {e}", exc_info=True)

    def _prepare_mcp_config(self, agent_config: Dict[str, Any]) -> Dict[str, Any]:
        """Prepare MCP configuration for MCP-enabled agents"""
        mcp_config = {}

        # Get MCP servers configuration
        mcp_servers = agent_config.get("mcp_servers", [])
        if mcp_servers:
            servers_config = self.config_manager.get("mcp_servers", {})
            mcp_config["mcp_servers"] = {}

            for server_name in mcp_servers:
                if server_name in servers_config:
                    server_config = servers_config[server_name]
                    if not server_config.get("disabled", False):
                        mcp_config["mcp_servers"][server_name] = server_config
                        logger.info(f"Configured MCP server: {server_name}")
                    else:
                        logger.warning(f"MCP server {server_name} is disabled")
                else:
                    logger.warning(f"MCP server {server_name} not found in configuration")

        return mcp_config

    def _create_mcp_transport(self, mcp_config: Dict[str, Any]):
        """Create MCP transport based on server configuration with universal support"""
        from fastmcp.client.transports import (
            NpxStdioTransport, PythonStdioTransport, SSETransport,
            WSTransport, FastMCPStdioTransport, UvxStdioTransport
        )

        mcp_servers = mcp_config.get("mcp_servers", {})

        # Support multiple MCP servers - use the first configured one for now
        # In the future, we can support multiple simultaneous connections
        for server_name, server_config in mcp_servers.items():
            if server_config.get("disabled", False):
                logger.info(f"Skipping disabled MCP server: {server_name}")
                continue

            transport_type = server_config.get("transport", "auto")
            logger.info(f"Creating MCP transport for {server_name} (type: {transport_type})")

            try:
                transport = self._create_transport_by_type(server_name, server_config, transport_type)
                if transport:
                    logger.info(f"Successfully created {transport_type} transport for {server_name}")
                    return transport
            except Exception as e:
                logger.error(f"Failed to create transport for {server_name}: {e}")
                continue

        # Fallback to default transport
        logger.info("Using fallback SSE transport")
        return SSETransport("http://127.0.0.1:8765/sse")

    def _create_transport_by_type(self, server_name: str, server_config: Dict[str, Any], transport_type: str):
        """Create specific transport type based on configuration"""
        from fastmcp.client.transports import (
            NpxStdioTransport, PythonStdioTransport, SSETransport,
            WSTransport, FastMCPStdioTransport, UvxStdioTransport
        )

        # Auto-detect transport type if not specified
        if transport_type == "auto":
            transport_type = self._detect_transport_type(server_config)

        env_vars = server_config.get("env", {})

        if transport_type == "npx" or (transport_type == "stdio" and server_config.get("command") == "npx"):
            return self._create_npx_transport(server_config, env_vars)

        elif transport_type == "python" or (transport_type == "stdio" and server_config.get("command") == "python"):
            return self._create_python_transport(server_config, env_vars)

        elif transport_type == "uvx" or (transport_type == "stdio" and server_config.get("command") == "uvx"):
            return self._create_uvx_transport(server_config, env_vars)

        elif transport_type == "sse":
            return self._create_sse_transport(server_config)

        elif transport_type == "websocket" or transport_type == "ws":
            return self._create_websocket_transport(server_config)

        elif transport_type == "fastmcp":
            return self._create_fastmcp_transport(server_config, env_vars)

        else:
            logger.warning(f"Unsupported transport type: {transport_type}")
            return None

    def _detect_transport_type(self, server_config: Dict[str, Any]) -> str:
        """Auto-detect transport type based on server configuration"""
        command = server_config.get("command", "")
        url = server_config.get("url", "")

        if command == "npx":
            return "npx"
        elif command == "python":
            return "python"
        elif command == "uvx":
            return "uvx"
        elif url.startswith("http") and "/sse" in url:
            return "sse"
        elif url.startswith("ws"):
            return "websocket"
        elif command:
            return "stdio"  # Generic stdio for other commands
        else:
            return "sse"  # Default fallback

    def _create_npx_transport(self, server_config: Dict[str, Any], env_vars: Dict[str, str]):
        """Create NPX stdio transport"""
        from fastmcp.client.transports import NpxStdioTransport

        args = server_config.get("args", [])
        if not args:
            raise ValueError("NPX transport requires args with package name")

        # Extract package name (usually the last argument)
        package_name = args[-1]
        package_args = args[:-1] if len(args) > 1 else []

        logger.info(f"Creating NPX transport: package={package_name}, args={package_args}")

        return NpxStdioTransport(
            package=package_name,
            args=package_args,
            env_vars=env_vars,
            project_directory=server_config.get("cwd"),
            use_package_lock=server_config.get("use_package_lock", True)
        )

    def _create_python_transport(self, server_config: Dict[str, Any], env_vars: Dict[str, str]):
        """Create Python stdio transport"""
        from fastmcp.client.transports import PythonStdioTransport

        script_path = server_config.get("script_path") or server_config.get("args", [None])[0]
        if not script_path:
            raise ValueError("Python transport requires script_path or first arg as script path")

        args = server_config.get("args", [])[1:] if len(server_config.get("args", [])) > 1 else []

        logger.info(f"Creating Python transport: script={script_path}, args={args}")

        return PythonStdioTransport(
            script_path=script_path,
            args=args,
            env=env_vars,
            cwd=server_config.get("cwd"),
            python_cmd=server_config.get("python_cmd", "python")
        )

    def _create_uvx_transport(self, server_config: Dict[str, Any], env_vars: Dict[str, str]):
        """Create UVX stdio transport"""
        from fastmcp.client.transports import UvxStdioTransport

        args = server_config.get("args", [])
        if not args:
            raise ValueError("UVX transport requires args with package name")

        package_name = args[-1]
        package_args = args[:-1] if len(args) > 1 else []

        logger.info(f"Creating UVX transport: package={package_name}, args={package_args}")

        return UvxStdioTransport(
            package=package_name,
            args=package_args,
            env_vars=env_vars
        )

    def _create_sse_transport(self, server_config: Dict[str, Any]):
        """Create SSE transport"""
        from fastmcp.client.transports import SSETransport

        url = server_config.get("url")
        if not url:
            host = server_config.get("host", "127.0.0.1")
            port = server_config.get("port", 8765)
            path = server_config.get("path", "/sse")
            url = f"http://{host}:{port}{path}"

        logger.info(f"Creating SSE transport: {url}")

        return SSETransport(url)

    def _create_websocket_transport(self, server_config: Dict[str, Any]):
        """Create WebSocket transport"""
        from fastmcp.client.transports import WSTransport

        url = server_config.get("url")
        if not url:
            host = server_config.get("host", "127.0.0.1")
            port = server_config.get("port", 8765)
            path = server_config.get("path", "/ws")
            url = f"ws://{host}:{port}{path}"

        logger.info(f"Creating WebSocket transport: {url}")

        return WSTransport(url)

    def _create_fastmcp_transport(self, server_config: Dict[str, Any], env_vars: Dict[str, str]):
        """Create FastMCP stdio transport"""
        from fastmcp.client.transports import FastMCPStdioTransport

        command = server_config.get("command")
        args = server_config.get("args", [])

        if not command:
            raise ValueError("FastMCP transport requires command")

        logger.info(f"Creating FastMCP transport: {command} {' '.join(args)}")

        return FastMCPStdioTransport(
            command=command,
            args=args,
            env=env_vars,
            cwd=server_config.get("cwd")
        )

    def _configure_agent_tools(self, agent, agent_config: Dict[str, Any]):
        """Configure tools for the agent based on configuration"""
        tools = agent_config.get("tools", [])
        if not tools:
            return

        tool_sets_config = self.config_manager.get("tool_sets", {})

        for tool_name in tools:
            if tool_name in tool_sets_config:
                tool_config = tool_sets_config[tool_name]
                tool_type = tool_config.get("type")

                if tool_type == "builtin":
                    if tool_config.get("enabled", True):
                        logger.info(f"Enabled built-in tool set: {tool_name}")
                        # Built-in tools like crypto_tools are handled separately
                elif tool_type == "mcp_server":
                    server_name = tool_config.get("server")
                    if server_name:
                        logger.info(f"Configured MCP tool set: {tool_name} from server: {server_name}")
                        # MCP tools will be loaded when the MCP server connects
                else:
                    logger.warning(f"Unknown tool type: {tool_type} for tool: {tool_name}")
            else:
                logger.warning(f"Tool set {tool_name} not found in configuration")

    def _add_crypto_tools_to_agent(self, agent):
        """Add crypto tools to the agent's tool manager."""
        try:
            # Add crypto tools to the agent's tool manager and get the tools for logging
            updated_manager = add_crypto_tools_to_manager(agent.avaliable_tools)

            # Get the crypto tools from the updated manager to avoid duplicate loading
            crypto_tools = [tool for tool in updated_manager.tools if hasattr(tool, 'name') and
                          any(tool.name == crypto_name for crypto_name in [
                              "get_token_price", "get_24h_stats", "get_kline_data",
                              "price_threshold_alert", "lp_range_check", "monitor_sudden_price_increase",
                              "lending_rate_monitor", "crypto_market_monitor", "predict_price", "token_holders",
                              "crypto_powerdata_cex", "crypto_powerdata_dex",
                              "crypto_powerdata_indicators", "crypto_powerdata_price"
                          ])]

            if crypto_tools:
                logger.info(f"Successfully added {len(crypto_tools)} crypto tools to agent")

                # Log available crypto tools
                tool_names = [tool.name for tool in crypto_tools]
                logger.info(f"Available crypto tools: {', '.join(tool_names)}")
            else:
                logger.warning("No crypto tools were loaded")

        except Exception as e:
            logger.error(f"Failed to add crypto tools to agent: {e}")
            logger.debug(f"Crypto tools integration error details: {e}", exc_info=True)

    def _handle_list_agents(self, input_list: List[str]):
        """List all available agents from configuration and built-in definitions"""
        available_agents = self._get_available_agents()

        logger.info("Available agents:")
        for name, config in available_agents.items():
            aliases = config.get("aliases", [])
            alias_str = f" (aliases: {', '.join(aliases)})" if aliases else ""
            description = config.get("description", "No description")
            logger.info(f"  {name}{alias_str}: {description}")

        # Also show currently loaded agents (avoid duplicates)
        if self.agents:
            logger.info("\nCurrently loaded agents:")
            loaded_agents = {}
            for agent_key, agent in self.agents.items():
                # Use agent name as key to avoid duplicates
                if agent.name not in loaded_agents:
                    loaded_agents[agent.name] = agent

            for agent in loaded_agents.values():
                logger.info(f"  {agent.name}: {agent.description}")

    def _load_default_agent(self):
        """Load the default agent from configuration"""
        default_agent = self.config_manager.get("default_agent", "react")
        logger.info(f"Loading default agent: {default_agent}")
        self._load_agent(default_agent)

    def _set_prompt_toolkit(self):
        self.style = Style.from_dict({
            'prompt': 'ansicyan bold',
            'command': 'ansigreen',
            'error': 'ansired bold',
            'success': 'ansigreen bold',
            'warning': 'ansiyellow',
        })

        self.completer = WordCompleter(
            list(self.commands.keys()),
            ignore_case=True,
        )
        history_file = self.config_dir / "history.txt"
        history_file.touch(exist_ok=True)
        self.session = PromptSession(
            style=self.style,
            completer=self.completer,
            history=FileHistory(history_file),
        )

    async def _handle_input(self, input_text: str):
        try:
            input_list = shlex.split(input_text)
            command_name = input_list[0]
            command = self.commands.get(command_name)
            if command:
                if asyncio.iscoroutinefunction(command.handler):
                    await command.handler(input_list[1:] if len(input_list) > 1 else [])
                else:
                    command.handler(input_list[1:] if len(input_list) > 1 else [])
            else:
                logger.error(f"Command {command_name} not found")
        except Exception as e:
            logger.error(f"Error: {e}")
            logger.error(traceback.format_exc())

    async def _handle_action(self, input_list: List[str]):
        if not self.current_agent:
            logger.error("No agent loaded")
            return

        if len(input_list) < 1:
            logger.error("Usage: action <action_name> [action_args]")
            return

        action_name = input_list[0]
        action_args = input_list[1:] if len(input_list) > 1 else []
        try:
            if action_name == "list_mcp_tools":
                print(await self.current_agent.list_mcp_tools())
                return

            if action_name == "chat":
                try:
                    if action_args:
                        # If arguments provided, use the old behavior
                        # Check if current agent is SpoonReactAI
                        from spoon_ai.agents.spoon_react import SpoonReactAI
                        if isinstance(self.current_agent, SpoonReactAI):
                            # For SpoonReactAI agents, use run method
                            res = await self.current_agent.run(action_args[0])
                        else:
                            # For other agents, use perform_action method
                            res = self.current_agent.perform_action(action_name, action_args)
                        logger.info(res)
                    else:
                        # Start interactive chat mode
                        await self._start_interactive_chat()
                except Exception as e:
                    logger.error(f"Error during action: {e}")
                    logger.error(traceback.format_exc())
            elif action_name == "react":
                await self._start_interactive_react()
            elif action_name == "new":
                self._handle_new_chat([])
            elif action_name == "list":
                self._handle_list_chats([])
            elif action_name == "load":
                if len(action_args) != 1:
                    logger.error("Usage: action load <agent_name>")
                    return
                self._handle_load_chat(action_args)
            else:
                if hasattr(self.current_agent, "perform_action") and callable(getattr(self.current_agent, "perform_action", None)):
                    self.current_agent.perform_action(action_name, action_args)
                else:
                    logger.warning(f"command '{action_name}' is invalid, the current Agent does not support custom actions")
        except Exception as e:
            logger.error(f"Error during action '{action_name}': {e}")
            logger.debug(traceback.format_exc())

    async def _start_interactive_chat(self):
        """Start an interactive chat session with the current agent."""
        # Initialize chat history if not exists
        if not hasattr(self.current_agent, 'chat_history'):
            self.current_agent.chat_history = {
                'metadata': {
                    'agent_name': self.current_agent.name,
                    'created_at': datetime.datetime.now().strftime('%Y-%m-%d %H:%M:%S'),
                    'updated_at': datetime.datetime.now().strftime('%Y-%m-%d %H:%M:%S')
                },
                'messages': []
            }

        # Create a new prompt session for chat
        chat_style = Style.from_dict({
            'agent': 'ansicyan bold',
            'user': 'ansigreen',
            'system': 'ansigray',
            'header': 'ansiyellow bold',
            'thinking': 'ansiyellow',
            'info': 'ansiblue',
        })

        # Create a chat log file
        chat_log_dir = Path('chat_logs')
        chat_log_dir.mkdir(exist_ok=True)
        timestamp = datetime.datetime.now().strftime('%Y%m%d_%H%M%S')
        chat_log_file = chat_log_dir / f"chat_{self.current_agent.name}_{timestamp}.txt"

        # Display welcome message
        logger.info("="*80)
        logger.info(f"Starting chat with {self.current_agent.name}")
        logger.info("📝 Type your message and press Enter to send.")
        logger.info("🔄 Press Ctrl+C or Ctrl+D to exit chat mode and return to main CLI.")
        logger.info(f"📋 Chat log will be saved to: {chat_log_file}")
        logger.info("="*80 + "\n")

        # Function to save chat to log file
        def save_chat_to_log():
            with open(chat_log_file, 'w') as f:
                f.write(f"Chat session with {self.current_agent.name}\n")
                f.write(f"Started at: {datetime.datetime.now().strftime('%Y-%m-%d %H:%M:%S')}\n\n")

                # Get message list
                chat_messages = []
                if isinstance(self.current_agent.chat_history, dict) and 'messages' in self.current_agent.chat_history:
                    chat_messages = self.current_agent.chat_history.get('messages', [])
                elif isinstance(self.current_agent.chat_history, list):
                    chat_messages = self.current_agent.chat_history

                for entry in chat_messages:
                    if entry['role'] == 'user':
                        f.write(f"You: {entry['content']}\n\n")
                    else:
                        f.write(f"{self.current_agent.name}: {entry['content']}\n\n")

                f.write(f"\nChat ended at: {datetime.datetime.now().strftime('%Y-%m-%d %H:%M:%S')}\n")

            self.current_agent.save_chat_history()

        # Display chat history
        chat_messages = []
        if isinstance(self.current_agent.chat_history, dict) and 'messages' in self.current_agent.chat_history:
            chat_messages = self.current_agent.chat_history.get('messages', [])
        elif isinstance(self.current_agent.chat_history, list):
            chat_messages = self.current_agent.chat_history

        if chat_messages:
            print_formatted_text(PromptHTML("<header>Chat History:</header>"), style=chat_style)
            for entry in chat_messages:
                if entry['role'] == 'user':
                    print_formatted_text(PromptHTML(f"<user>You:</user> {entry['content']}"), style=chat_style)
                else:
                    print_formatted_text(PromptHTML(f"<agent>{self.current_agent.name}:</agent> {entry['content']}"), style=chat_style)
            logger.info("\n" + "-"*50 + "\n")

        # Check if current agent is SpoonReactAI
        from spoon_ai.agents.spoon_react import SpoonReactAI
        is_react_agent = isinstance(self.current_agent, SpoonReactAI)

        # Start chat loop
        try:
            while True:
                try:
                    # Get user input
                    user_message = await self.session.prompt_async(
                        PromptHTML("<user>You</user> > "),
                        style=self.style,
                    )

                    user_message = user_message.strip()
                    if not user_message:
                        continue

                    # Add to history
                    if isinstance(self.current_agent.chat_history, dict) and 'messages' in self.current_agent.chat_history:
                        self.current_agent.chat_history['messages'].append({
                            'role': 'user',
                            'content': user_message
                        })
                    else:
                        self.current_agent.chat_history.append({
                            'role': 'user',
                            'content': user_message
                        })

                    # Get response from agent
                    print_formatted_text(PromptHTML(f"<thinking>{self.current_agent.name} is thinking...</thinking>"), style=chat_style)

                    # Use streaming response if available
                    try:
                        # Define a simpler streaming function
                        async def stream_response():
                            cli_debug_log("Starting stream_response function")

                            # Display agent name
                            print_formatted_text(
                                PromptHTML(f"<agent>{self.current_agent.name}:</agent>"),
                                style=chat_style,
                                end=" "
                            )

                            # Collect the full response
                            full_response = ""
                            chunk_count = 0
                            agent_name_prefix = f"{self.current_agent.name}: "
                            agent_name_prefix_lower = agent_name_prefix.lower()

                            # Stream the response
                            cli_debug_log("Starting to stream response")
                            try:
                                if hasattr(self.current_agent, 'astream_chat_response'):
                                    async for chunk in self.current_agent.astream_chat_response(user_message):
                                        if chunk:
                                            chunk_count += 1
                                            cli_debug_log(f"Received chunk #{chunk_count}: {chunk[:20]}...")

                                            # Check if first chunk starts with agent name and remove it
                                            if chunk_count == 1:
                                                # Check for exact match
                                                if chunk.startswith(agent_name_prefix):
                                                    chunk = chunk[len(agent_name_prefix):]
                                                    cli_debug_log(f"Removed agent name prefix from chunk")
                                                # Check for case-insensitive match
                                                elif chunk.lower().startswith(agent_name_prefix_lower):
                                                    chunk = chunk[len(agent_name_prefix):]
                                                    cli_debug_log(f"Removed case-insensitive agent name prefix from chunk")

                                            full_response += chunk
                                            print(chunk, end="", flush=True)
                                else:
                                    # For SpoonReactAI which doesn't have astream_chat_response
                                    if is_react_agent:
                                        full_response = await self.current_agent.run(user_message)
                                        print(full_response)
                                        chunk_count = 1

                                cli_debug_log(f"Finished streaming, received {chunk_count} chunks")

                                # Ensure a new line after the response
                                if chunk_count > 0:
                                    print()
                            except Exception as e:
                                cli_debug_log(f"Error during streaming iteration: {e}")
                                print(f"\nError during streaming: {e}")
                                if not full_response:
                                    cli_debug_log("No response received, using non-streaming")
                                    print("Using non-streaming response...")
                                    if is_react_agent:
                                        full_response = await self.current_agent.run(user_message)
                                    else:
                                        full_response = self.current_agent._generate_response(user_message)
                                    print(full_response)

                            return full_response

                        # Run the streaming function
                        cli_debug_log("Running stream_response function")
                        response = await stream_response()
                        cli_debug_log(f"Stream response completed, got response of length {len(response)}")

                        # Add to history if we got a response
                        if response:
                            cli_debug_log("Adding streaming response to chat history")
                            if isinstance(self.current_agent.chat_history, dict) and 'messages' in self.current_agent.chat_history:
                                self.current_agent.chat_history['messages'].append({
                                    'role': 'assistant',
                                    'content': response
                                })
                            else:
                                self.current_agent.chat_history.append({
                                    'role': 'assistant',
                                    'content': response
                                })
                        else:
                            # Fallback if streaming returned empty
                            cli_debug_log("Streaming returned empty response, falling back to non-streaming")
                            logger.info("Streaming returned empty response, falling back to non-streaming...")
                            if is_react_agent:
                                response = await self.current_agent.run(user_message)
                            else:
                                response = self.current_agent._generate_response(user_message)
                            cli_debug_log(f"Got non-streaming response of length {len(response)}")

                            # Check if response starts with agent name and remove it
                            agent_name_prefix = f"{self.current_agent.name}: "
                            if response.startswith(agent_name_prefix):
                                response = response[len(agent_name_prefix):]
                                cli_debug_log(f"Removed agent name prefix from non-streaming response")

                            # Add to history
                            if isinstance(self.current_agent.chat_history, dict) and 'messages' in self.current_agent.chat_history:
                                self.current_agent.chat_history['messages'].append({
                                    'role': 'assistant',
                                    'content': response
                                })
                            else:
                                self.current_agent.chat_history.append({
                                    'role': 'assistant',
                                    'content': response
                                })

                            # Display response
                            print_formatted_text(PromptHTML(f"<agent>{self.current_agent.name}:</agent> {response}"), style=chat_style)

                        # Reset agent state to IDLE after response is processed
                        cli_debug_log("Resetting agent state to IDLE")
                        if hasattr(self.current_agent, 'reset_state'):
                            self.current_agent.reset_state()
                        elif hasattr(self.current_agent, 'state'):
                            from spoon_ai.schema import AgentState
                            self.current_agent.state = AgentState.IDLE
                            self.current_agent.current_step = 0

                    except Exception as e:
                        # Fallback to non-streaming if streaming not available or failed
                        cli_debug_log(f"Streaming failed with error: {e}")
                        logger.info(f"Streaming failed: {e}. Using non-streaming response...")
                        if is_react_agent:
                            response = await self.current_agent.run(user_message)
                        else:
                            response = self.current_agent._generate_response(user_message)
                        cli_debug_log(f"Got non-streaming response of length {len(response)}")

                        # Check if response starts with agent name and remove it
                        agent_name_prefix = f"{self.current_agent.name}: "
                        if response.startswith(agent_name_prefix):
                            response = response[len(agent_name_prefix):]
                            cli_debug_log(f"Removed agent name prefix from non-streaming response")

                        # Add to history
                        if isinstance(self.current_agent.chat_history, dict) and 'messages' in self.current_agent.chat_history:
                            self.current_agent.chat_history['messages'].append({
                                'role': 'assistant',
                                'content': response
                            })
                        else:
                            self.current_agent.chat_history.append({
                                'role': 'assistant',
                                'content': response
                            })

                        # Display response
                        print_formatted_text(PromptHTML(f"<agent>{self.current_agent.name}:</agent> {response}"), style=chat_style)

                        # Reset agent state to IDLE after response is processed
                        cli_debug_log("Resetting agent state to IDLE")
                        if hasattr(self.current_agent, 'reset_state'):
                            self.current_agent.reset_state()
                        elif hasattr(self.current_agent, 'state'):
                            from spoon_ai.schema import AgentState
                            self.current_agent.state = AgentState.IDLE
                            self.current_agent.current_step = 0

                except (KeyboardInterrupt, EOFError):
                    logger.info("\nExiting chat mode...")
                    break
        finally:
            # Save chat log when exiting
            save_chat_to_log()
            print_formatted_text(
                PromptHTML(f"<info>Chat log saved to: {chat_log_file}</info>"),
                style=chat_style
            )
            print("="*50 + "\n")

    async def _start_interactive_react(self):
        """Start an interactive react session with the current agent."""
        # Check if current agent is a ReActAgent
        from spoon_ai.agents.react import ReActAgent
        if not isinstance(self.current_agent, ReActAgent):
            logger.warning(f"Current agent {self.current_agent.name} is not a ReActAgent. Switching to chat mode.")
            await self._start_interactive_chat()
            return

        # Create a new prompt session for react
        react_style = Style.from_dict({
            'agent': 'ansicyan bold',
            'user': 'ansigreen',
            'system': 'ansigray',
            'header': 'ansiyellow bold',
            'thinking': 'ansiyellow',
            'info': 'ansiblue',
        })

        # Create a react log file
        react_log_dir = Path('react_logs')
        react_log_dir.mkdir(exist_ok=True)
        timestamp = datetime.datetime.now().strftime('%Y%m%d_%H%M%S')
        react_log_file = react_log_dir / f"react_{self.current_agent.name}_{timestamp}.txt"

        # Display welcome message
        logger.info("="*80)
        logger.info(f"Starting react session with {self.current_agent.name}")
        logger.info("📝 Type your message and press Enter to send.")
        logger.info("🔄 Press Ctrl+C or Ctrl+D to exit react mode and return to main CLI.")
        logger.info(f"📋 React log will be saved to: {react_log_file}")
        logger.info("⚠️ Note: This session will not save chat history.")
        logger.info("="*80 + "\n")

        # Function to save react to log file
        def save_react_to_log():
            with open(react_log_file, 'w') as f:
                f.write(f"React session with {self.current_agent.name}\n")
                f.write(f"Started at: {datetime.datetime.now().strftime('%Y-%m-%d %H:%M:%S')}\n\n")

                # Get message list
                react_messages = []
                if hasattr(self.current_agent, 'memory') and hasattr(self.current_agent.memory, 'messages'):
                    react_messages = self.current_agent.memory.messages

                for message in react_messages:
                    if message.role == Role.USER:
                        f.write(f"You: {message.content}\n\n")
                    elif message.role == Role.ASSISTANT:
                        f.write(f"{self.current_agent.name}: {message.content}\n\n")
                    elif message.role == Role.TOOL:
                        f.write(f"Tool: {message.content}\n\n")

                f.write(f"\nReact session ended at: {datetime.datetime.now().strftime('%Y-%m-%d %H:%M:%S')}\n")

        # Start react loop
        try:
            while True:
                try:
                    # Get user input
                    user_message = await self.session.prompt_async(
                        PromptHTML("<user>You</user> > "),
                        style=self.style,
                    )

                    user_message = user_message.strip()

                    if not user_message:
                        continue

                    # Add to memory
                    # self.current_agent.add_message("user", user_message)

                    # Get response from agent
                    print_formatted_text(PromptHTML(f"<thinking>{self.current_agent.name} is thinking...</thinking>"), style=react_style)

                    # Run the ReAct agent's step method
                    result = await self.current_agent.run(user_message)

                    # Display the result
                    print_formatted_text(PromptHTML(f"<agent>{self.current_agent.name}:</agent> {result}"), style=react_style)

                    # Reset the agent state
                    if hasattr(self.current_agent, 'reset_state'):
                        self.current_agent.reset_state()
                    else:
                        self.current_agent.state = AgentState.IDLE
                        self.current_agent.current_step = 0

                except (KeyboardInterrupt, EOFError):
                    logger.info("\nExiting react mode...")
                    break
        finally:
            # Save react log when exiting
            save_react_to_log()
            print_formatted_text(
                PromptHTML(f"<info>React log saved to: {react_log_file}</info>"),
                style=react_style
            )
            print("="*50 + "\n")

    async def run(self):
        self._load_default_agent()
        self._should_exit = False

        while not self._should_exit:
            try:
                input_text = await self.session.prompt_async(
                    self._get_prompt(),
                    style=self.style,
                )
                input_text = input_text.strip()
                if not input_text:
                    continue
                await self._handle_input(input_text)
            except KeyboardInterrupt:
                continue
            except EOFError:
                self._should_exit = True



    def _exit(self, input_list: List[str]):
        logger.info("Exiting Spoon AI")
        self._should_exit = True

    def _handle_new_chat(self, input_list: List[str]):
    if not self.current_agent:
        logger.error("No agent loaded")
        return

    # Reset chat history with metadata
    self.current_agent.chat_history = {
        'metadata': {
            'agent_name': self.current_agent.name,
            'created_at': datetime.datetime.now().strftime('%Y-%m-%d %H:%M:%S'),
            'updated_at': datetime.datetime.now().strftime('%Y-%m-%d %H:%M:%S')
        },
        'messages': []
    }

    logger.info(f"Started new chat with {self.current_agent.name} (chat history cleared)")

    def _handle_list_chats(self, input_list: List[str]):
        chat_logs_dir = Path('chat_logs')
        if not chat_logs_dir.exists():
            logger.info("No chat histories found")
            return

        chat_files = list(chat_logs_dir.glob('*_history.json'))
        if not chat_files:
            logger.info("No chat histories found")
            return

        logger.info("Available chat histories:")
        for chat_file in chat_files:
            agent_name = chat_file.stem.replace('_history', '')
            try:
                with open(chat_file, 'r', encoding='utf-8') as f:
                    history = json.load(f)
                    msg_count = len(history)
                    if msg_count > 0:
                        first_date = "Unknown"
                        last_date = "Unknown"

                        if 'metadata' in history and 'created_at' in history['metadata']:
                            first_date = history['metadata']['created_at']
                            last_date = history['metadata'].get('updated_at', first_date)
                        else:
                            file_time = datetime.datetime.fromtimestamp(chat_file.stat().st_mtime)
                            last_date = file_time.strftime('%Y-%m-%d')

                        logger.info(f"  {agent_name}: {msg_count} messages ({first_date} - {last_date})")
                    else:
                        logger.info(f"  {agent_name}: Empty chat history")
            except Exception as e:
                logger.info(f"  {agent_name}: Error reading history - {e}")

    def _handle_load_chat(self, input_list: List[str]):
        if not self.current_agent:
            logger.error("No agent loaded")
            return

        if len(input_list) != 1:
            logger.error("Usage: load-chat <agent_name>")
            return

        agent_name = input_list[0]
        chat_file = Path('chat_logs') / f'{agent_name}_history.json'

        if not chat_file.exists():
            logger.error(f"Chat history for {agent_name} not found")
            return

        try:
            with open(chat_file, 'r', encoding='utf-8') as f:
                history = json.load(f)

            self.current_agent.save_chat_history()

            self.current_agent.chat_history = history
            logger.info(f"Loaded chat history from {agent_name} ({len(history)} messages)")
        except Exception as e:
            logger.error(f"Error loading chat history: {e}")

    def _handle_config(self, input_list: List[str]):
        """Handle configuration command"""
        if not input_list:
            self._show_config()
            return

        if input_list[0] == "help":
            self._show_config_help()
            return

        if len(input_list) == 1:
            key = input_list[0]
            value = self.config_manager.get(key)
            if value is not None:
                logger.info(f"{key}: {value}")
            else:
                logger.info(f"Configuration item '{key}' does not exist")
            return

        if len(input_list) >= 2:
            key = input_list[0]
            value = " ".join(input_list[1:])

            if key.startswith("api_keys.") or key == "api_key":
                provider = key.split(".")[-1] if "." in key else input_list[1]
                if key == "api_key":
                    if len(input_list) < 3:
                        logger.info("Usage: config api_key <provider> <key>")
                        return
                    provider = input_list[1]
                    value = " ".join(input_list[2:])
                self.config_manager.set_api_key(provider, value)
                logger.info(f"Set {provider} API key")
            else:
                self.config_manager.set(key, value)
                logger.info(f"Set {key} = {value}")

    def _show_config(self):
        """Show all configuration"""
        config = self.config_manager.list_config()
        logger.info("Current configuration:")

        # Handle API keys, don't show full keys
        if "api_keys" in config:
            logger.info("API Keys:")
            for provider, key in config["api_keys"].items():
                masked_key = "Not set" if not key else f"{key[:4]}...{key[-4:]}" if len(key) > 8 else "Set"
                logger.info(f"  {provider}: {masked_key}")

        # Show other configuration
        for key, value in config.items():
            if key != "api_keys":
                logger.info(f"{key}: {value}")

    def _show_config_help(self):
        """Show configuration command help"""
        logger.info("Configuration command usage:")
        logger.info("  config                 - Show all configuration")
        logger.info("  config <key>           - Show specific configuration item")
        logger.info("  config <key> <value>   - Set configuration item")
        logger.info("  config api_key <provider> <key> - Set API key")
        logger.info("  config help            - Show this help")
        logger.info("")
        logger.info("Examples:")
        logger.info("  config api_key openai sk-xxxx")
        logger.info("  config api_key anthropic sk-ant-xxxx")
        logger.info("  config default_agent my_agent")

<<<<<<< HEAD
=======


>>>>>>> caea58e0
    def _handle_reload_config(self, input_list: List[str]):
        """Reload configuration"""
        if not self.current_agent:
            logger.info("No agent loaded, please load an agent first")
            return

        self.current_agent.reload_config()
        logger.info(f"Reloaded configuration for agent '{self.current_agent.name}'")

    def _handle_transfer(self, input_list: List[str]):
        """
        Handle the transfer command
        Usage: transfer <to_address> <amount> [token_address]
        """

        if len(input_list) < 2:
            print("Usage: transfer <to_address> <amount> [token_address]")
            return

        to_address = input_list[0]

        try:
            amount = float(input_list[1])
        except ValueError:
            print("Amount must be a number")
            return

        token_address = None
        if len(input_list) >= 3:
            token_address = input_list[2]

        # Initialize aggregator
        try:

            # Get account address from private key
            private_key = os.getenv("PRIVATE_KEY")
            if not private_key:
                print("PRIVATE_KEY is not set in environment variables")
                return

            account = self.aggregator._web3.eth.account.from_key(private_key)
            account_address = account.address

            # Confirm transaction details with user
            token_name = "Native Token" if not token_address else token_address
            print(f"\nTransaction Confirmation:")
            print(f"From: {account_address}")
            print(f"To: {to_address}")
            print(f"Amount: {amount} {token_name}")

            confirm = input("Confirm transaction? (y/n): ")
            if confirm.lower() != 'y':
                print("Transaction cancelled")
                return

            # Execute transfer
            tx_hash = self.aggregator.transfer(to_address, amount, token_address)
            print(f"Transaction sent! Transaction hash: {tx_hash}")

        except Exception as e:
            print(f"Transfer failed: {str(e)}")

    def _handle_swap(self, input_list: List[str]):
        """
        Handle the swap command
        Usage: swap <token_in> <token_out> <amount> [slippage]
        """

        if len(input_list) < 3:
            print("Usage: swap <token_in> <token_out> <amount> [slippage]")
            return

        token_in = input_list[0]
        token_out = input_list[1]

        try:
            amount = float(input_list[2])
        except ValueError:
            print("Amount must be a number")
            return

        slippage = 0.5  # Default slippage
        if len(input_list) >= 4:
            try:
                slippage = float(input_list[3])
            except ValueError:
                print("Slippage must be a number")
                return

        # Initialize aggregator
        try:

            # Get account address from private key
            private_key = os.getenv("PRIVATE_KEY")
            if not private_key:
                print("PRIVATE_KEY is not set in environment variables")
                return

            account = self.aggregator._web3.eth.account.from_key(private_key)
            account_address = account.address

            # Get current balance
            current_balance = self.aggregator.get_balance(
                token_address=None if token_in.lower() == self.aggregator.get_native_token_address().lower() else token_in
            )

            # Confirm transaction details with user
            print(f"\nSwap Confirmation:")
            print(f"Account Address: {account_address}")
            print(f"Swap: {amount} {token_in}")
            print(f"Receive: {token_out}")
            print(f"Slippage: {slippage}%")
            print(f"Current Balance: {current_balance} {token_in}")

            confirm = input("Confirm swap? (y/n): ")
            if confirm.lower() != 'y':
                print("Swap cancelled")
                return

            # Execute swap
            result = self.aggregator.swap(token_in, token_out, amount, slippage)
            print(result)

        except Exception as e:
            print(f"Swap failed: {str(e)}")

    def _handle_token_info_by_address(self, input_list: List[str]):
        """
        Handle the token-info command
        Usage: token-info <token_address>
        """
        if not input_list:
            print("Usage: token-info <token_address>")
            return

        token_address = input_list[0]

        try:
            token_info = self.aggregator.get_token_info_by_address(token_address)
            if token_info:
                print("\nToken Information:")
                print(f"Name: {token_info.get('name')}")
                print(f"Symbol: {token_info.get('symbol')}")
                print(f"Address: {token_info.get('address')}")
                print(f"Decimals: {token_info.get('decimals')}")
                print(f"Total Supply: {token_info.get('totalSupply')}")
                print(f"Network: {token_info.get('network')}")
                print(f"Chain ID: {token_info.get('chainId')}")

                # Print additional information if available
                if 'price_usd' in token_info and token_info['price_usd']:
                    print(f"Price (USD): ${token_info['price_usd']:.6f}")
                if 'market_cap' in token_info and token_info['market_cap']:
                    print(f"Market Cap (USD): ${token_info['market_cap']:,.2f}")
                if 'image' in token_info and token_info['image']:
                    print(f"Image URL: {token_info['image']}")
            else:
                print(f"No information found for token address: {token_address}")
        except Exception as e:
            print(f"Error getting token information: {str(e)}")

    def _handle_token_info_by_symbol(self, input_list: List[str]):
        """
        Handle the token-by-symbol command
        Usage: token-by-symbol <symbol>
        """
        if not input_list:
            print("Usage: token-by-symbol <symbol>")
            return

        symbol = input_list[0]

        try:
            token_info = self.aggregator.get_token_info_by_symbol(symbol)
            if token_info:
                print("\nToken Information:")
                print(f"Name: {token_info.get('name')}")
                print(f"Symbol: {token_info.get('symbol')}")
                print(f"Address: {token_info.get('address')}")
                print(f"Decimals: {token_info.get('decimals')}")
                print(f"Total Supply: {token_info.get('totalSupply')}")
                print(f"Network: {token_info.get('network')}")
                print(f"Chain ID: {token_info.get('chainId')}")

                # Print additional information if available
                if 'price_usd' in token_info and token_info['price_usd']:
                    print(f"Price (USD): ${token_info['price_usd']:.6f}")
                if 'market_cap' in token_info and token_info['market_cap']:
                    print(f"Market Cap (USD): ${token_info['market_cap']:,.2f}")
                if 'image' in token_info and token_info['image']:
                    print(f"Image URL: {token_info['image']}")
            else:
                print(f"No token found with symbol: {symbol} on network: {self.aggregator.network}")
        except Exception as e:
            print(f"Error getting token information: {str(e)}")

    def _handle_load_docs(self, input_list: List[str]):
        """Handle the load-docs command"""
        if not self.current_agent:
            print("No agent loaded. Please load an agent first.")
            return

        if len(input_list) < 1:
            print("Usage: load-docs <path> [glob_pattern]")
            print("\nThe path can be either a directory or a specific file.")
            print("\nSupported file types (auto-detected):")
            print("  - Text files (*.txt)")
            print("  - PDF files (*.pdf)")
            print("  - CSV files (*.csv)")
            print("  - JSON files (*.json)")
            print("  - HTML files (*.html, *.htm)")
            print("\nExamples:")
            print("  load-docs /path/to/documents")
            print("  load-docs /path/to/documents \"**/*.txt\"")
            print("  load-docs /path/to/documents \"**/*.{txt,pdf,md}\"")
            print("  load-docs /path/to/specific_file.pdf")
            print("\nIf a directory is provided without a glob pattern, the system will automatically detect and load all supported file types.")
            return

        path = input_list[0]
        glob_pattern = input_list[1] if len(input_list) > 1 else None

        try:
            loader = DocumentLoader()
            print(f"Loading documents from {path}...")
            documents = loader.load_directory(path, glob_pattern)
            print(f"Loaded {len(documents)} document chunks.")

            print("Adding documents to agent...")
            self.current_agent.add_documents(documents)
            print(f"Successfully added {len(documents)} document chunks to agent {self.current_agent.name}.")
            print("You can now ask questions about these documents.")
        except Exception as e:
            print(f"Error loading documents: {e}")

    def _handle_delete_docs(self, input_list: List[str]):
        """Handle the delete-docs command"""
        if not self.current_agent and len(self.agents) == 0:
            ("No agent loaded. Please load an agent first.")
            return

        if len(input_list) >= 1:
            print("Usage: delete-docs <agent_name>")
            return

        if len(input_list) == 1:
            agent_name = input_list[0]
            if agent_name in self.agents:
                self.agents[agent_name].delete_documents()
            else:
                print(f"Agent {agent_name} not found")
        elif len(input_list) == 0:
            self.current_agent.delete_documents()

    async def _handle_telegram_run(self, input_list: List[str]):
        telegram = TelegramClient(self.agents["react"])
        asyncio.create_task(telegram.run())
        print_formatted_text(PromptHTML("<green>Telegram client started</green>"))<|MERGE_RESOLUTION|>--- conflicted
+++ resolved
@@ -1313,11 +1313,7 @@
         logger.info("  config api_key anthropic sk-ant-xxxx")
         logger.info("  config default_agent my_agent")
 
-<<<<<<< HEAD
-=======
-
-
->>>>>>> caea58e0
+
     def _handle_reload_config(self, input_list: List[str]):
         """Reload configuration"""
         if not self.current_agent:
