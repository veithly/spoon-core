--- conflicted
+++ resolved
@@ -93,455 +93,9 @@
 load_dotenv(override=True)
 ```
 
-<<<<<<< HEAD
+
 For advanced config methods (CLI setup, config.json, PowerShell), see docs/configuration.md.
-=======
-This ensures that SpoonOS will load your .env variables at runtime, even if your system shell has conflicting environment variables.
-
-#### Method2 : Environment Variables
-
-**Linux/macOS:**
-
-```bash
-# Set environment variables in your shell
-export OPENAI_API_KEY="sk-your-openai-api-key-here"
-export ANTHROPIC_API_KEY="sk-ant-your-anthropic-api-key-here"
-export DEEPSEEK_API_KEY="your-deepseek-api-key-here"
-export PRIVATE_KEY="your-wallet-private-key-here"
-
-# Make them persistent by adding to your shell profile
-echo 'export OPENAI_API_KEY="sk-your-openai-api-key-here"' >> ~/.bashrc
-echo 'export ANTHROPIC_API_KEY="sk-ant-your-anthropic-api-key-here"' >> ~/.bashrc
-source ~/.bashrc
-```
-
-**Windows (PowerShell):**
-
-```powershell
-# Set environment variables
-$env:OPENAI_API_KEY="sk-your-openai-api-key-here"
-$env:ANTHROPIC_API_KEY="sk-ant-your-anthropic-api-key-here"
-$env:DEEPSEEK_API_KEY="your-deepseek-api-key-here"
-$env:PRIVATE_KEY="your-wallet-private-key-here"
-
-# Make them persistent
-[Environment]::SetEnvironmentVariable("OPENAI_API_KEY", "sk-your-openai-api-key-here", "User")
-[Environment]::SetEnvironmentVariable("ANTHROPIC_API_KEY", "sk-ant-your-anthropic-api-key-here", "User")
-```
-
-#### Method 3: CLI Configuration Commands
-
-After starting the CLI, use the `config` command:
-
-```bash
-# Start the CLI
-python main.py
-
-# Configure API keys using the CLI
-> config api_key openai sk-your-openai-api-key-here
-✅ OpenAI API key configured successfully
-
-> config api_key anthropic sk-ant-your-anthropic-api-key-here
-✅ Anthropic API key configured successfully
-
-> config api_key deepseek your-deepseek-api-key-here
-✅ DeepSeek API key configured successfully
-
-
-
-# Configure wallet private key
-> config PRIVATE_KEY your-wallet-private-key-here
-✅ Private key configured successfully
-
-# View current configuration (keys are masked for security)
-> config
-Current configuration:
-API Keys:
-  openai: sk-12...ab34
-  anthropic: sk-an...xy89
-  deepseek: ****...****
-PRIVATE_KEY: 0x12...ab34
-```
-
-#### Method 4: Configuration File
-
-The CLI creates a configuration file at `config.json` in the project root directory:
-
-```json
-{
-  "api_keys": {
-    "openai": "sk-your-openai-api-key-here",
-    "anthropic": "sk-ant-your-anthropic-api-key-here",
-    "deepseek": "your-deepseek-api-key-here"
-  },
-  "base_url": "your_base_url_here",
-  "default_agent": "default"
-}
-```
-
-### 🔍 Verification & Testing
-
-#### Check Environment Variables
-
-```bash
-# Verify environment variables are set
-echo $OPENAI_API_KEY
-echo $ANTHROPIC_API_KEY
-echo $DEEPSEEK_API_KEY
-
-# Test with a simple Python script
-python -c "import os; print('OpenAI:', 'SET' if os.getenv('OPENAI_API_KEY') else 'NOT SET')"
-```
-
-#### Test API Connectivity
-
-```bash
-# Start CLI and test
-python main.py
-
-# start chat and test
-> action chat
-> Hello, can you respond to test the API connection?
-```
-
-### 🔒 Security Best Practices
-
-#### 🚨 Critical Security Guidelines
-
-1. **Never commit API keys to version control**
-
-   ```bash
-   # Ensure .env is in .gitignore
-   echo ".env" >> .gitignore
-   ```
-
-2. **Use environment variables in production**
-
-   - Avoid hardcoding keys in source code
-   - Use secure environment variable management in deployment
-
-3. **Wallet private key security**
-
-   - **NEVER share your private key with anyone**
-   - Store in secure environment variables only
-   - Consider using hardware wallets for production
-
-4. **API key rotation**
-   - Regularly rotate API keys (monthly recommended)
-   - Monitor API usage for unusual activity
-   - Use API key restrictions when available
-
-#### 🛡️ Additional Security Measures
-
-```bash
-# Set restrictive file permissions for .env
-chmod 600 .env
-
-# Use a dedicated wallet for testing with minimal funds
-# Never use your main wallet's private key
-
-# Monitor API usage regularly
-# Set up billing alerts on API provider dashboards
-```
-
-### 🌐 OpenRouter Configuration Guide
-
-OpenRouter provides an OpenAI-compatible API interface that allows you to access multiple AI models through a single API key. To use OpenRouter:
-
-1. **Get your OpenRouter API key:**
-
-   - Visit [OpenRouter Platform](https://openrouter.ai/keys)
-   - Register an account and create an API key
-
-2. **Set environment variables:**
-
-   ```bash
-   # Use OPENAI_API_KEY environment variable to store OpenRouter API key
-   export OPENAI_API_KEY="sk-or-your-openrouter-api-key-here"
-   ```
-
-3. **Use OpenRouter in your code:**
-
-   ```python
-   from spoon_ai.chat import ChatBot
-   from spoon_ai.agents import SpoonReactAI
-
-   # Configure to use OpenRouter
-   openrouter_agent = SpoonReactAI(
-       llm=ChatBot(
-           model_name="anthropic/claude-sonnet-4",  # Model name supported by OpenRouter，value:GPT-4o ...
-           llm_provider="openai",                    # Use openai provider
-           base_url="https://openrouter.ai/api/v1"  # OpenRouter API endpoint
-           # Automatically uses OpenRouter API key from OPENAI_API_KEY environment variable
-       )
-   )
-   ```
-
-4. **Supported model examples:**
-   - `openai/gpt-4` - GPT-4 model
-   - `openai/gpt-3.5-turbo` - GPT-3.5 Turbo
-   - `anthropic/claude-sonnet-4` - Claude 3.5 Sonnet
-   - `anthropic/claude-3-opus` - Claude 3 Opus
-   - `meta-llama/llama-3.1-8b-instruct` - Llama 3.1 8B
-   - For more models, see [OpenRouter Models List](https://openrouter.ai/models)
-
-## Quick Start
-
-##**Start the MCP Server**
-
-Before using the MCP-enabled agent, you must start the MCP server with your tools:
-
-```bash
-# Start the MCP server with all available tools
-python -m spoon_ai.tools.mcp_tools_collection
-
-# The server will start and display:
-# MCP Server running on stdio transport
-# Available tools: [list of tools]
-```
-
-### Start the CLI
-
-```bash
-python main.py
-```
-
-After entering the interactive command line interface, you can start using the various features of SpoonAI.
-
-### Create a ReAct Agent
-
-```python
-from spoon_ai.agents import SpoonReactAI
-from spoon_ai.chat import ChatBot
-import asyncio
-
-async def main():
-    # Create a ReAct agent
-    react_agent = SpoonReactAI(llm=ChatBot())
-
-    # Run the ReAct agent and get a response
-    response = await react_agent.run("Analyze the transaction history of this wallet address: 0x123...")
-    print(response)
-
-asyncio.run(main())
-```
-
-## CLI Tools
-
-SCDF CLI is a powerful command-line tool that provides rich functionality, including interacting with AI agents, managing chat history, processing cryptocurrency transactions, and loading documents.
-
-### Basic Commands
-
-| Command             | Aliases           | Description                                                                                                               |
-| ------------------- | ----------------- | ------------------------------------------------------------------------------------------------------------------------- |
-| `help`              | `h`, `?`          | Display help information                                                                                                  |
-| `exit`              | `quit`, `q`       | Exit the CLI                                                                                                              |
-| `load-agent <name>` | `load`            | Load an agent with the specified name                                                                                     |
-| `list-agents`       | `agents`          | List all available agents                                                                                                 |
-| `config`            | `cfg`, `settings` | Configure settings (such as API keys)                                                                                     |
-| `reload-config`     | `reload`          | Reload the current agent's configuration                                                                                  |
-| `action <action>`   | `a`               | Perform a specific action using the current agent. For example, `action react` to start a step-by-step reasoning session. |
-
-### Chat Management Commands
-
-| Command          | Aliases | Description                         |
-| ---------------- | ------- | ----------------------------------- |
-| `new-chat`       | `new`   | Start a new chat (clear history)    |
-| `list-chats`     | `chats` | List available chat history records |
-| `load-chat <ID>` | -       | Load a specific chat history record |
-
-### Cryptocurrency-Related Commands
-
-| Command                                       | Aliases  | Description                            |
-| --------------------------------------------- | -------- | -------------------------------------- |
-| `transfer <address> <amount> <token>`         | `send`   | Transfer tokens to a specified address |
-| `swap <source_token> <target_token> <amount>` | -        | Exchange tokens using an aggregator    |
-| `token-info <address>`                        | `token`  | Get token information by address       |
-| `token-by-symbol <symbol>`                    | `symbol` | Get token information by symbol        |
-
-### Document Management Commands
-
-| Command                      | Aliases | Description                                                      |
-| ---------------------------- | ------- | ---------------------------------------------------------------- |
-| `load-docs <directory_path>` | `docs`  | Load documents from the specified directory to the current agent |
-
-### CLI Usage Examples
-
-#### Configure Settings
-
-1. View current configuration:
-
-```
-> config
-Current configuration:
-API_KEY: sk-***********
-MODEL: gpt-4
-...
-```
-
-2. Modify configuration:
-
-```
-> config API_KEY sk-your-new-api-key
-API_KEY updated
-```
-
-#### Basic Interaction
-
-1. Start a new chat:
-
-```
-> action react
-New chat session started
-```
-
-3. Directly input text to interact with the AI agent:
-
-```
-> Hello, please introduce yourself
-[AI reply will be displayed here]
-```
-
-#### Cryptocurrency Operations
-
-1. View token information:
-
-```
-> token-by-symbol SPO
-Token information:
-Name: SpoonOS not a meme
-Symbol:SPO
-Address: 0x...
-Decimals: 18
-...
-```
-
-2. Transfer operation:
-
-```
-> transfer 0x123... 0.1 SPO
-Preparing to transfer 0.1 SPO to 0x123...
-[Transfer details will be displayed here]
-```
-
-## Model Context Protocol Integration
-
-<div align="center">
-  <p><strong>Enhanced MCP integration for SpoonOS</strong></p>
-</div>
-
-SpoonOS integrates with the Model Context Protocol (MCP) to provide enhanced data availability and tool access. This allows developers to access external data sources and invoke tools more easily and efficiently.
-
-### ✨ Key Features
-
-- **🫎 Unified Data Access Layer** - Abstracts diverse data sources into a standardized interface for AI agents
-- **⚡️ Streaming Responses** - Real-time streaming output from language models
-- **📈 Modular Integration** - Enables dynamic loading of external APIs, on-chain data, or local resources
-- **📡 Access Control & Permissioning** - Supports granular permissions and scoped data/task access
-
-## Agent Framework
-
-SDCF provides a powerful Agent framework for creating custom agents with your own tools and logic.
-
-### ReAct Intelligent Agent
-
-SDCF implements an intelligent agent based on the ReAct (Reasoning + Acting) paradigm, which is an advanced AI agent architecture that combines reasoning and action capabilities. The ReAct agent can think, plan, and execute in complex tasks, solving problems through an iterative reasoning-action loop.
-
-#### ReAct Workflow
-
-The ReAct agent workflow includes the following key steps:
-
-1. **Observation**: Collecting environment and task-related information
-2. **Reasoning**: Analyzing information and reasoning
-3. **Acting**: Executing specific operations
-4. **Feedback**: Obtaining action results and updating cognition
-
-This cycle repeats continuously until the task is completed or the preset goal is achieved.
-
-#### Agent Termination
-
-SpoonOS agents now use an intelligent termination mechanism based on LLM finish reasons rather than explicit termination tools. This provides more natural and efficient conversation completion:
-
-**Finish Reason Termination:**
-- Agents automatically detect when the LLM indicates task completion through `finish_reason: "stop"` and `native_finish_reason: "stop"`
-- This allows for immediate termination of straightforward queries without unnecessary tool execution steps
-- The agent gracefully transitions to `FINISHED` state and returns the response content
-
-**Benefits:**
-- **Improved Efficiency**: Prevents unnecessary step execution for simple questions
-- **Natural Flow**: Allows LLM to signal completion organically
-- **Provider Compatibility**: Works with both OpenAI and Anthropic LLM providers
-- **Backward Compatibility**: Maintains existing agent functionality for complex multi-step tasks</search>
-</search_and_replace>
-
-### Custom Tools
-
-Creating custom tools is one of SpoonAI's most powerful features. Each tool should inherit from the `BaseTool` class:
-
-```python
-from spoon_ai.tools.base import BaseTool
-
-class MyCustomTool(BaseTool):
-    name: str = "my_custom_tool"
-    description: str = "This is a custom tool for performing specific tasks"
-    parameters: dict = {
-        "type": "object",
-        "properties": {
-            "param1": {
-                "type": "string",
-                "description": "Description of the first parameter"
-            },
-            "param2": {
-                "type": "integer",
-                "description": "Description of the second parameter"
-            }
-        },
-        "required": ["param1"]
-    }
-
-    async def execute(self, param1: str, param2: int = 0) -> str:
-        """Implement the tool's specific logic"""
-        # Implement your tool logic here
-        result = f"Processing parameters: {param1}, {param2}"
-        return result
-```
-
-### Custom Agents
-
-There are two ways to create custom Agents:
-
-**Method 1: Inheriting from an existing Agent class**
-
-```python
-from spoon_ai.agents import ToolCallAgent
-from spoon_ai.tools import ToolManager
-from pydantic import Field
-
-class MyCustomAgent(ToolCallAgent):
-    name: str = "my_custom_agent"
-    description: str = "This is my custom Agent"
-
-    system_prompt: str = """You are an AI assistant specialized in performing specific tasks.
-    You can use the provided tools to complete tasks."""
-
-    next_step_prompt: str = "What should be the next step?"
-
-    max_steps: int = 8
-
-    # Define available tools
-    avaliable_tools: ToolManager = Field(default_factory=lambda: ToolManager([
-        MyCustomTool(),
-        # Add other tools...
-    ]))
-```
-
-**Method 2: Directly using ToolCallAgent and configuring tools**
-
-```python
-from spoon_ai.agents import ToolCallAgent
-from spoon_ai.tools import ToolManager
-from spoon_ai.chat import ChatBot
->>>>>>> a3dc7c25
+
 
 ## Using OpenRouter (Multi-LLM Gateway)
 
@@ -590,36 +144,9 @@
 python main.py
 ```
 
-<<<<<<< HEAD
+
 Try chatting with your agent:
-=======
-This command will:
-
-Start an SSE server on http://localhost:8123/sse
-
-Load an agent from the @modelcontextprotocol/server-github package
-
-Allow your local agent to communicate with this GitHub-based agent over MCP
-
-##### 3. Connect Your Local Python Agent to the Proxy
-
-```python
-from spoon_ai.agents.spoon_react import SpoonReactAI
-from spoon_ai.agents.mcp_client_mixin import MCPClientMixin
-from fastmcp.client.transports import SSETransport
-from spoon_ai.tools.tool_manager import ToolManager
-
-from pydantic import Field
-class SpoonReactMCP(SpoonReactAI, MCPClientMixin):
-    description: str = ()
-    system_prompt: str = """ """
-    name: str = "spoon_react_mcp"
-    description: str = "A smart ai agent in neo blockchain with mcp"
-    avaliable_tools: ToolManager = Field(default_factory=lambda: ToolManager([]))
-    def __init__(self, **kwargs):
-        super().__init__(**kwargs)
-        MCPClientMixin.__init__(self, mcp_transport=kwargs.get('mcp_transport', SSETransport("http://127.0.0.1:8123/sse")))
->>>>>>> a3dc7c25
+
 
 ```bash
 > action chat
@@ -681,95 +208,9 @@
     asyncio.run(main())
 ```
 
-<<<<<<< HEAD
+
 Register your own tools, override run(), or extend with MCP integrations. See docs/agents.md or docs/mcp_mode_usage.md
-=======
-#### 📌 Key Benefits
-
-Feature Description
-🎯 Fully Customizable You control the prompt, logic, and available tools
-🛠️ Tool Management Easily add or remove tools, supports tool chaining
-🔗 Optional MCP You can add MCPClientMixin to integrate with remote tools via MCP
-
-✅ Advanced Extensions (Optional)
-Chain tools for multi-step workflows (e.g., scrape → analyze → summarize)
-
-#### 4. (Optional) Register Your Custom Tool to an MCP Tool Collection
-
-If you want to expose your custom tool to remote agents via the MCP protocol (e.g., allow other agents to call it via SSE or WebSocket), you need to register it into a tool collection and run a local MCP server.
-
-##### 4.1 Define the MCP Tool Collection
-
-```python
-from fastmcp import FastMCP
-import asyncio
-from typing import Any, Dict, List, Optional
-
-# Import base tool classes and tool manager
-from spoon_ai.tools import BaseTool, ToolManager
-
-from tools import (
-MyCustomTool,
-...
-)
-
-mcp = FastMCP("SpoonAI MCP Tools")
-
-class MCPToolsCollection:
-    """Collection class that wraps existing tools as MCP tools"""
-
-    def __init__(self):
-        """Initialize MCP tools collection
-
-        Args:
-            name: Name of the MCP server
-        """
-        self.mcp = mcp
-        self._setup_tools()
-
-    def _setup_tools(self):
-        """Set up all available tools as MCP tools"""
-        # Create all tool instances
-        tools = [
-          MyCustomTool,
-          ...
-        ]
-
-        # Create tool manager
-        self.tool_manager = ToolManager(tools)
-
-        # Create MCP wrapper for each tool
-        for tool in tools:
-            self.mcp.add_tool(tool.execute, name=tool.name, description=tool.description)
-
-    async def run(self, **kwargs):
-        """Start the MCP server
-
-        Args:
-            **kwargs: Parameters passed to FastMCP.run()
-        """
-        await self.mcp.run_async(transport="sse", port=8765, **kwargs)
-
-    async def add_tool(self, tool: BaseTool):
-        """Add a tool to the MCP server"""
-        self.mcp.add_tool(tool.execute, name=tool.name, description=tool.description)
-
-# Create default instance that can be imported directly
-mcp_tools = MCPToolsCollection()
-
-if __name__ == "__main__":
-    # Start MCP server when this script is run directly
-    asyncio.run(mcp_tools.run())
-```
-
-##### 4.2 Start Your MCP Server
-
-```bash
-python mcp_tool_collection.py
-```
-
-This will start an SSE server on http://localhost:8765/sse and allow other MCP-compatible agents to call your tool remotely.
->>>>>>> a3dc7c25
+
 
 ## 📁 Repository Structure
 
